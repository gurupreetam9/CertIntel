
from flask import Flask, request, jsonify
from flask_cors import CORS
import os
import logging
from pymongo import MongoClient, DESCENDING, UpdateOne
from bson.objectid import ObjectId
from gridfs import GridFS
from dotenv import load_dotenv
from datetime import datetime, timezone
import json
import io
from werkzeug.utils import secure_filename
from pdf2image import convert_from_bytes, pdfinfo_from_bytes
from pdf2image.exceptions import (
    PDFInfoNotInstalledError,
    PDFPageCountError,
    PDFSyntaxError,
    PDFPopplerTimeoutError
)
from PIL import Image

# --- Initial Setup ---
logging.basicConfig(level=logging.INFO, format='%(asctime)s - %(name)s - %(levelname)s - %(message)s')
app_logger = logging.getLogger(__name__)
app_logger.info("Flask app.py: Script execution started.")

load_dotenv()
app_logger.info(f"Flask app.py: .env loaded: {'Yes' if os.getenv('MONGODB_URI') else 'No (or MONGODB_URI not set)'}")

# Use specific import for clarity
from certificate_processor import infer_course_text_from_image_object, get_course_recommendations

app = Flask(__name__)
CORS(app, resources={r"/*": {"origins": "*"}})
app_logger.info("Flask app instance created with CORS enabled for all origins.")

<<<<<<< HEAD
MONGODB_URI=os.environ.get("MONGODB_URI")
DB_NAME=os.environ.get("DB_NAME")
=======
MONGODB_URI=
DB_NAME="imageverse_db"
>>>>>>> 5c2c8ff1

if not MONGODB_URI:
    app.logger.critical("MONGODB_URI is not set. Please set it in your .env file or environment variables.")

mongo_client = None
db = None
fs_images = None
user_course_processing_collection = None
manual_course_names_collection = None
manual_courses_collection = None

try:
    if MONGODB_URI:
        app.logger.info(f"Attempting to connect to MongoDB with URI (first part): {MONGODB_URI.split('@')[0] if '@' in MONGODB_URI else 'URI_FORMAT_UNEXPECTED'}")
        mongo_client = MongoClient(MONGODB_URI, serverSelectionTimeoutMS=5000)
        mongo_client.admin.command('ismaster')
        db = mongo_client[DB_NAME]
        fs_images = GridFS(db, collection="images")
        user_course_processing_collection = db["user_course_processing_results"]
        manual_course_names_collection = db["manual_course_names"]
        manual_course_names_collection.create_index([("userId", 1), ("fileId", 1)], unique=True, background=True)
        manual_courses_collection = db["manual_courses"]
        manual_courses_collection.create_index([("userId", 1), ("courseName", 1)], unique=True, background=True)
        app.logger.info(f"Successfully connected to MongoDB: {DB_NAME}, GridFS bucket 'images', and collections 'user_course_processing_results', 'manual_course_names', 'manual_courses'.")
    else:
        app.logger.warning("MONGODB_URI not found, MongoDB connection will not be established.")
except Exception as e:
    app.logger.error(f"Failed to connect to MongoDB or initialize collections: {e}")
    mongo_client = None; db = None; fs_images = None; user_course_processing_collection = None; manual_course_names_collection = None; manual_courses_collection = None

POPPLER_PATH = os.getenv("POPPLER_PATH", None)
if POPPLER_PATH: app_logger.info(f"Flask app.py: POPPLER_PATH found: {POPPLER_PATH}")
else: app_logger.info("Flask app.py: POPPLER_PATH not set (pdf2image will try to find Poppler in PATH).")


@app.route('/', methods=['GET'])
def health_check():
    app_logger.info("Flask /: Health check endpoint hit.")
    return jsonify({"status": "Flask server is running", "message": "Welcome to CertIntel Flask API!"}), 200

@app.route('/api/upload-and-process', methods=['POST'])
def upload_and_process_file():
    req_id = datetime.now().strftime('%Y%m%d%H%M%S%f')
    app.logger.info(f"Flask /api/upload-and-process (Req ID: {req_id}): Received request.")
    
    if mongo_client is None or db is None or fs_images is None:
        return jsonify({"error": "Database connection or GridFS not available."}), 503
    
    if 'file' not in request.files:
        return jsonify({"error": "No 'file' part in the request."}), 400
    
    uploaded_file = request.files['file']
    user_id = request.form.get('userId')
    original_name = request.form.get('originalName', uploaded_file.filename)
    
    if not user_id: return jsonify({"error": "Missing 'userId' in form data."}), 400
    if not original_name: return jsonify({"error": "No filename or originalName provided."}), 400
    
    app.logger.info(f"Flask (Req ID: {req_id}): Processing '{original_name}' for userId '{user_id}'.")
    
    try:
        file_bytes = uploaded_file.read()
        content_type = uploaded_file.content_type
        
        pil_images = []
        source_is_pdf = False
        
        if content_type == 'application/pdf':
            source_is_pdf = True
            try:
                pdfinfo_from_bytes(file_bytes, userpw=None, poppler_path=POPPLER_PATH)
                pil_images = convert_from_bytes(file_bytes, dpi=200, fmt='png', poppler_path=POPPLER_PATH)
                app.logger.info(f"Flask (Req ID: {req_id}): PDF '{original_name}' converted to {len(pil_images)} image(s).")
            except Exception as pdf_err:
                 app.logger.error(f"Flask (Req ID: {req_id}): PDF conversion failed for '{original_name}': {pdf_err}")
                 return jsonify({"error": f"Failed to process PDF: {str(pdf_err)}"}), 500
        elif content_type and content_type.startswith('image/'):
            pil_images.append(Image.open(io.BytesIO(file_bytes)))
        else:
            return jsonify({"error": f"Unsupported file type: {content_type}"}), 415

        results_metadata = []
        for i, img_pil in enumerate(pil_images):
            page_number = i + 1
            
            extracted_courses, status = infer_course_text_from_image_object(img_pil)
            course_name = max(extracted_courses, key=len) if extracted_courses else None
            app.logger.info(f"Flask (Req ID: {req_id}): Page {page_number} of '{original_name}', Extracted Course: {course_name}, Status: {status}")

            img_byte_arr = io.BytesIO()
            img_pil.save(img_byte_arr, format='PNG')
            img_byte_arr_val = img_byte_arr.getvalue()
            
            final_original_name = f"{original_name} (Page {page_number})" if source_is_pdf and len(pil_images) > 1 else original_name
            base_secure_name = secure_filename(os.path.splitext(original_name)[0])
            gridfs_filename = f"{user_id}_{datetime.now().strftime('%Y%m%d%H%M%S%f')}_{base_secure_name}_page_{page_number}.png"
            
            metadata_for_gridfs = {
                "userId": user_id,
                "originalName": final_original_name,
                "courseName": course_name,
                "uploadedAt": datetime.now(timezone.utc).isoformat(),
                "sourceContentType": content_type,
                "convertedTo": "image/png" if source_is_pdf else None,
                "pageNumber": page_number if source_is_pdf else None,
                "visibility": "public"
            }
            metadata_for_gridfs = {k: v for k, v in metadata_for_gridfs.items() if v is not None}

            file_id_obj = fs_images.put(
                img_byte_arr_val,
                filename=gridfs_filename,
                contentType='image/png',
                metadata=metadata_for_gridfs
            )
            app.logger.info(f"Flask (Req ID: {req_id}): Stored page {page_number} with GridFS ID: {str(file_id_obj)}. Metadata: {json.dumps(metadata_for_gridfs)}")

            results_metadata.append({
                "originalName": final_original_name,
                "fileId": str(file_id_obj),
                "filename": gridfs_filename,
                "contentType": 'image/png',
                "courseName": course_name,
                "pageNumber": page_number if source_is_pdf else None,
            })

        return jsonify(results_metadata), 201

    except Exception as e:
        app.logger.error(f"Flask (Req ID: {req_id}): Unhandled error in /api/upload-and-process: {str(e)}", exc_info=True)
        return jsonify({"error": f"An unexpected error occurred: {str(e)}"}), 500

@app.route('/api/manual-course-name', methods=['POST'])
def save_manual_course_name():
    req_id_manual = datetime.now().strftime('%Y%m%d%H%M%S%f')
    app.logger.info(f"Flask /api/manual-course-name (Req ID: {req_id_manual}): Received request.")
    
    if db is None:
        return jsonify({"error": "Database connection not available."}), 503

    data = request.get_json()
    user_id = data.get("userId")
    file_id = data.get("fileId")
    course_name = data.get("courseName")
    
    if not all([user_id, file_id, course_name is not None]):
        return jsonify({"error": "Missing userId, fileId, or courseName"}), 400
    if not ObjectId.is_valid(file_id):
        return jsonify({"error": "Invalid fileId format"}), 400
        
    app.logger.info(f"Flask (Req ID: {req_id_manual}): Updating course name for userId: {user_id}, fileId: {file_id}, new courseName: '{course_name}'")
    
    try:
        files_collection = db.images.files
        update_result = files_collection.update_one(
            {"_id": ObjectId(file_id), "metadata.userId": user_id},
            {"$set": {"metadata.courseName": course_name.strip()}}
        )
        
        if update_result.matched_count == 0:
            app.logger.warning(f"Flask (Req ID: {req_id_manual}): File not found or permission denied for fileId {file_id} and userId {user_id}")
            return jsonify({"error": "File not found or you do not have permission to edit it."}), 404
            
        app.logger.info(f"Flask (Req ID: {req_id_manual}): Successfully updated course name for fileId {file_id}. Modified count: {update_result.modified_count}")
        return jsonify({"success": True, "message": "Course name updated."}), 200
        
    except Exception as e:
        app.logger.error(f"Flask (Req ID: {req_id_manual}): Error updating course name for fileId {file_id}: {str(e)}", exc_info=True)
        return jsonify({"error": "An unexpected server error occurred."}), 500


@app.route('/api/latest-processed-results', methods=['GET'])
def get_latest_processed_results():
    req_id_latest = datetime.now().strftime('%Y%m%d%H%M%S%f')
    app_logger.info(f"Flask /api/latest-processed-results (Req ID: {req_id_latest}): Received GET request.")
    user_id = request.args.get('userId')
    if not user_id: return jsonify({"error": "userId query parameter is required"}), 400

    db_components_to_check = {"mongo_client": mongo_client, "db_instance": db, "user_course_processing_collection": user_course_processing_collection}
    missing_components = [name for name, comp in db_components_to_check.items() if comp is None]
    if missing_components: return jsonify({"error": f"DB component(s) not available: {', '.join(missing_components)}.", "errorKey": "DB_COMPONENT_UNAVAILABLE"}), 503

    try:
        latest_doc = user_course_processing_collection.find_one(
            {"userId": user_id},
            sort=[("processedAt", DESCENDING)]
        )
        if latest_doc:
            latest_doc["_id"] = str(latest_doc["_id"]) # Convert ObjectId
            latest_doc["processedAt"] = latest_doc["processedAt"].isoformat() if isinstance(latest_doc["processedAt"], datetime) else str(latest_doc["processedAt"])
            app_logger.info(f"Flask (Req ID: {req_id_latest}): Found latest processed document for userId '{user_id}'.")
            return jsonify(latest_doc), 200
        else:
            app_logger.info(f"Flask (Req ID: {req_id_latest}): No processed documents found for userId '{user_id}'.")
            return jsonify({"message": "No processed results found for this user."}), 404
    except Exception as e:
        app_logger.error(f"Flask (Req ID: {req_id_latest}): Error fetching latest processed results for userId {user_id}: {str(e)}", exc_info=True)
        return jsonify({"error": f"An unexpected error occurred: {str(e)}"}), 500


@app.route('/api/process-certificates', methods=['POST'])
def process_certificates_from_db():
    req_id_cert = datetime.now().strftime('%Y%m%d%H%M%S%f')
    app_logger.info(f"Flask /api/process-certificates (Req ID: {req_id_cert}): Received request.")
    db_components_to_check = {"mongo_client": mongo_client, "db_instance": db, "gridfs_images_bucket": fs_images, "user_course_processing_collection": user_course_processing_collection, "manual_course_names_collection": manual_course_names_collection}
    missing_components = [name for name, comp in db_components_to_check.items() if comp is None]
    if missing_components: return jsonify({"error": f"DB component(s) not available: {', '.join(missing_components)}.", "errorKey": "DB_COMPONENT_UNAVAILABLE"}), 503

    data = request.get_json()
    user_id = data.get("userId")
    processing_mode = data.get("mode", "suggestions_only") # Default to suggestions
    known_course_names_from_frontend = data.get("knownCourseNames", [])
    force_refresh_for_courses = data.get("forceRefreshForCourses", [])
    associated_image_file_ids_from_previous_run = data.get("associated_image_file_ids_from_previous_run", None)

    if not user_id: return jsonify({"error": "User ID (userId) not provided"}), 400
    app_logger.info(f"Flask (Req ID: {req_id_cert}): Processing for userId: '{user_id}', Mode: {processing_mode}.")
    
    try:
        if processing_mode != 'suggestions_only':
            app_logger.error(f"Flask (Req ID: {req_id_cert}): Invalid processing_mode '{processing_mode}'. Only 'suggestions_only' is supported.")
            return jsonify({"error": f"Invalid processing mode: {processing_mode}"}), 400

        if not known_course_names_from_frontend:
            return jsonify({"user_processed_data": [], "llm_error_summary": "No course names provided for suggestion generation."}), 200

        latest_previous_user_data_list = []
        latest_cached_record = None
        try:
            latest_cached_record = user_course_processing_collection.find_one({"userId": user_id}, sort=[("processedAt", DESCENDING)])
            if latest_cached_record and "user_processed_data" in latest_cached_record:
                latest_previous_user_data_list = latest_cached_record["user_processed_data"]
                app_logger.info(f"Flask (Req ID: {req_id_cert}, SUGGEST_MODE): Fetched 'user_processed_data' from latest record for cache.")
        except Exception as e: app_logger.error(f"Flask (Req ID: {req_id_cert}, SUGGEST_MODE): Error fetching latest processed data: {e}")

        
        processing_result_dict = get_course_recommendations(
            known_course_names=known_course_names_from_frontend,
            previous_user_data_list=latest_previous_user_data_list,
            force_refresh_for_courses=force_refresh_for_courses
        )
        app_logger.info(f"Flask (Req ID: {req_id_cert}, SUGGEST_MODE): Suggestion processing complete.")

        current_processed_data_for_db = processing_result_dict.get("user_processed_data", [])
        should_store_new_result = True

        # Determine associated_image_file_ids for storage
        final_associated_ids_for_db = []
        if associated_image_file_ids_from_previous_run is not None:
             final_associated_ids_for_db = associated_image_file_ids_from_previous_run
        elif latest_cached_record and "associated_image_file_ids" in latest_cached_record:
             final_associated_ids_for_db = latest_cached_record["associated_image_file_ids"]
        else:
             final_associated_ids_for_db = [str(doc["_id"]) for doc in db.images.files.find({"metadata.userId": user_id}, projection={"_id": 1})]

        processing_result_dict["associated_image_file_ids"] = final_associated_ids_for_db


        if latest_previous_user_data_list and not force_refresh_for_courses:
            prev_course_names = set(item['identified_course_name'] for item in latest_previous_user_data_list)
            curr_course_names = set(item['identified_course_name'] for item in current_processed_data_for_db)
            if prev_course_names == curr_course_names:
                prev_sug_counts = sum(len(item.get('llm_suggestions', [])) for item in latest_previous_user_data_list)
                curr_sug_counts = sum(len(item.get('llm_suggestions', [])) for item in current_processed_data_for_db)
                if abs(prev_sug_counts - curr_sug_counts) <= len(curr_course_names): should_store_new_result = False

        if should_store_new_result and current_processed_data_for_db:
            try:
                data_to_store_in_db = {
                    "userId": user_id, "processedAt": datetime.now(timezone.utc),
                    "user_processed_data": current_processed_data_for_db,
                    "associated_image_file_ids": final_associated_ids_for_db,
                    "llm_error_summary_at_processing": processing_result_dict.get("llm_error_summary")
                }
                insert_result = user_course_processing_collection.insert_one(data_to_store_in_db)
                app_logger.info(f"Flask (Req ID: {req_id_cert}, SUGGEST_MODE): Stored new structured processing result. ID: {insert_result.inserted_id}")
            except Exception as e: app_logger.error(f"Flask (Req ID: {req_id_cert}, SUGGEST_MODE): Error storing new structured result: {e}")
        elif not current_processed_data_for_db: app_logger.info(f"Flask (Req ID: {req_id_cert}, SUGGEST_MODE): No user processed data generated, nothing to store.")
        else: app_logger.info(f"Flask (Req ID: {req_id_cert}, SUGGEST_MODE): Result not stored (similar to previous or forced refresh).")
        
        return jsonify(processing_result_dict)

    except Exception as e:
        app_logger.error(f"Flask (Req ID: {req_id_cert}): Error during certificate processing for user {user_id}: {str(e)}", exc_info=True)
        return jsonify({"error": f"An unexpected error occurred: {str(e)}"}), 500

@app.route('/api/manual-courses', methods=['GET'])
def get_manual_courses():
    req_id = datetime.now().strftime('%Y%m%d%H%M%S%f')
    app.logger.info(f"Flask /api/manual-courses (Req ID: {req_id}): Received GET request.")
    user_id = request.args.get('userId')
    if not user_id:
        return jsonify({"error": "userId query parameter is required"}), 400

    if manual_courses_collection is None:
        return jsonify({"error": "Database component 'manual_courses_collection' not available."}), 503

    try:
        courses = manual_courses_collection.find(
            {"userId": user_id},
            {"_id": 0, "courseName": 1} # Projection
        ).sort("createdAt", 1) # Sort by creation time
        
        course_names = [doc['courseName'] for doc in courses]
        app.logger.info(f"Flask (Req ID: {req_id}): Found {len(course_names)} manual courses for userId '{user_id}'.")
        return jsonify(course_names), 200
    except Exception as e:
        app.logger.error(f"Flask (Req ID: {req_id}): Error fetching manual courses for userId {user_id}: {str(e)}", exc_info=True)
        return jsonify({"error": "An unexpected server error occurred."}), 500

@app.route('/api/manual-courses', methods=['POST'])
def add_manual_course():
    req_id = datetime.now().strftime('%Y%m%d%H%M%S%f')
    app.logger.info(f"Flask /api/manual-courses (Req ID: {req_id}): Received POST request.")
    
    if manual_courses_collection is None:
        return jsonify({"error": "Database component 'manual_courses_collection' not available."}), 503
        
    data = request.get_json()
    user_id = data.get("userId")
    course_name = data.get("courseName")

    if not all([user_id, course_name]):
        return jsonify({"error": "Missing userId or courseName"}), 400

    try:
        manual_courses_collection.update_one(
            {"userId": user_id, "courseName": course_name.strip()},
            {"$setOnInsert": {"createdAt": datetime.now(timezone.utc)}},
            upsert=True
        )
        app.logger.info(f"Flask (Req ID: {req_id}): Added/updated manual course '{course_name}' for userId '{user_id}'.")
        return jsonify({"success": True, "message": "Course added successfully."}), 201
    except Exception as e:
        app.logger.error(f"Flask (Req ID: {req_id}): Error adding manual course for userId {user_id}: {str(e)}", exc_info=True)
        if "duplicate key" in str(e):
             return jsonify({"error": "This course name already exists for this user."}), 409
        return jsonify({"error": "An unexpected server error occurred."}), 500

@app.route('/api/manual-courses', methods=['DELETE'])
def delete_manual_course():
    req_id = datetime.now().strftime('%Y%m%d%H%M%S%f')
    app.logger.info(f"Flask /api/manual-courses (Req ID: {req_id}): Received DELETE request.")
    
    if manual_courses_collection is None:
        return jsonify({"error": "Database component 'manual_courses_collection' not available."}), 503
        
    data = request.get_json()
    user_id = data.get("userId")
    course_name = data.get("courseName")

    if not all([user_id, course_name]):
        return jsonify({"error": "Missing userId or courseName"}), 400
        
    try:
        result = manual_courses_collection.delete_one({"userId": user_id, "courseName": course_name})
        if result.deleted_count == 0:
            app.logger.warning(f"Flask (Req ID: {req_id}): Manual course '{course_name}' not found for deletion for userId '{user_id}'.")
            return jsonify({"error": "Course not found."}), 404
            
        app.logger.info(f"Flask (Req ID: {req_id}): Deleted manual course '{course_name}' for userId '{user_id}'.")
        return jsonify({"success": True, "message": "Course deleted."}), 200
    except Exception as e:
        app.logger.error(f"Flask (Req ID: {req_id}): Error deleting manual course for userId {user_id}: {str(e)}", exc_info=True)
        return jsonify({"error": "An unexpected server error occurred."}), 500

if __name__ == '__main__':
    app.logger.info("Flask application starting with __name__ == '__main__'")
    app_logger.info(f"Effective MONGODB_URI configured: {'Yes' if MONGODB_URI else 'No'}")
    app_logger.info(f"Effective MONGODB_DB_NAME: {DB_NAME}")
    app.run(host='0.0.0.0', port=int(os.environ.get("PORT", 5000)), debug=True)

    <|MERGE_RESOLUTION|>--- conflicted
+++ resolved
@@ -35,13 +35,9 @@
 CORS(app, resources={r"/*": {"origins": "*"}})
 app_logger.info("Flask app instance created with CORS enabled for all origins.")
 
-<<<<<<< HEAD
+
 MONGODB_URI=os.environ.get("MONGODB_URI")
 DB_NAME=os.environ.get("DB_NAME")
-=======
-MONGODB_URI=
-DB_NAME="imageverse_db"
->>>>>>> 5c2c8ff1
 
 if not MONGODB_URI:
     app.logger.critical("MONGODB_URI is not set. Please set it in your .env file or environment variables.")
